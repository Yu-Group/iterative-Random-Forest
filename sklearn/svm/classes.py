import warnings
import numpy as np

from .base import _fit_liblinear, BaseSVC, BaseLibSVM
from ..base import BaseEstimator, RegressorMixin
from ..linear_model.base import LinearClassifierMixin, SparseCoefMixin, \
    LinearModel
from ..feature_selection.from_model import _LearntSelectorMixin
from ..utils import check_X_y


class LinearSVC(BaseEstimator, LinearClassifierMixin,
                _LearntSelectorMixin, SparseCoefMixin):
    """Linear Support Vector Classification.

    Similar to SVC with parameter kernel='linear', but implemented in terms of
    liblinear rather than libsvm, so it has more flexibility in the choice of
    penalties and loss functions and should scale better to large numbers of
    samples.

    This class supports both dense and sparse input and the multiclass support
    is handled according to a one-vs-the-rest scheme.

    Read more in the :ref:`User Guide <svm_classification>`.

    Parameters
    ----------
    C : float, optional (default=1.0)
        Penalty parameter C of the error term.

    loss : string, 'hinge' or 'squared_hinge' (default='squared_hinge')
        Specifies the loss function. 'hinge' is the standard SVM loss
        (used e.g. by the SVC class) while 'squared_hinge' is the
        square of the hinge loss.

    penalty : string, 'l1' or 'l2' (default='l2')
        Specifies the norm used in the penalization. The 'l2'
        penalty is the standard used in SVC. The 'l1' leads to `coef_`
        vectors that are sparse.

    dual : bool, (default=True)
        Select the algorithm to either solve the dual or primal
        optimization problem. Prefer dual=False when n_samples > n_features.

    tol : float, optional (default=1e-4)
        Tolerance for stopping criteria.

    multi_class: string, 'ovr' or 'crammer_singer' (default='ovr')
        Determines the multi-class strategy if `y` contains more than
        two classes.
        `ovr` trains n_classes one-vs-rest classifiers, while `crammer_singer`
        optimizes a joint objective over all classes.
        While `crammer_singer` is interesting from a theoretical perspective
        as it is consistent, it is seldom used in practice as it rarely leads to
        better accuracy and is more expensive to compute.
        If `crammer_singer` is chosen, the options loss, penalty and dual will
        be ignored.

    fit_intercept : boolean, optional (default=True)
        Whether to calculate the intercept for this model. If set
        to false, no intercept will be used in calculations
        (i.e. data is expected to be already centered).

    intercept_scaling : float, optional (default=1)
        When self.fit_intercept is True, instance vector x becomes
        [x, self.intercept_scaling],
        i.e. a "synthetic" feature with constant value equals to
        intercept_scaling is appended to the instance vector.
        The intercept becomes intercept_scaling * synthetic feature weight
        Note! the synthetic feature weight is subject to l1/l2 regularization
        as all other features.
        To lessen the effect of regularization on synthetic feature weight
        (and therefore on the intercept) intercept_scaling has to be increased.

    class_weight : {dict, 'balanced'}, optional
        Set the parameter C of class i to class_weight[i]*C for
        SVC. If not given, all classes are supposed to have
        weight one.
        The "balanced" mode uses the values of y to automatically adjust
        weights inversely proportional to class frequencies in the input data
        as ``n_samples / (n_classes * np.bincount(y))``

    verbose : int, (default=0)
        Enable verbose output. Note that this setting takes advantage of a
        per-process runtime setting in liblinear that, if enabled, may not work
        properly in a multithreaded context.

    random_state : int seed, RandomState instance, or None (default=None)
        The seed of the pseudo random number generator to use when
        shuffling the data.

    max_iter : int, (default=1000)
        The maximum number of iterations to be run.

    Attributes
    ----------
    coef_ : array, shape = [n_features] if n_classes == 2 \
            else [n_classes, n_features]
        Weights assigned to the features (coefficients in the primal
        problem). This is only available in the case of a linear kernel.

        `coef_` is a readonly property derived from `raw_coef_` that \
        follows the internal memory layout of liblinear.

    intercept_ : array, shape = [1] if n_classes == 2 else [n_classes]
        Constants in decision function.

    Notes
    -----
    The underlying C implementation uses a random number generator to
    select features when fitting the model. It is thus not uncommon
    to have slightly different results for the same input data. If
    that happens, try with a smaller ``tol`` parameter.

    The underlying implementation (liblinear) uses a sparse internal
    representation for the data that will incur a memory copy.

    Predict output may not match that of standalone liblinear in certain
    cases. See :ref:`differences from liblinear <liblinear_differences>`
    in the narrative documentation.

    **References:**
    `LIBLINEAR: A Library for Large Linear Classification
    <http://www.csie.ntu.edu.tw/~cjlin/liblinear/>`__

    See also
    --------
    SVC
        Implementation of Support Vector Machine classifier using libsvm:
        the kernel can be non-linear but its SMO algorithm does not
        scale to large number of samples as LinearSVC does.

        Furthermore SVC multi-class mode is implemented using one
        vs one scheme while LinearSVC uses one vs the rest. It is
        possible to implement one vs the rest with SVC by using the
        :class:`sklearn.multiclass.OneVsRestClassifier` wrapper.

        Finally SVC can fit dense data without memory copy if the input
        is C-contiguous. Sparse data will still incur memory copy though.

    sklearn.linear_model.SGDClassifier
        SGDClassifier can optimize the same cost function as LinearSVC
        by adjusting the penalty and loss parameters. In addition it requires
        less memory, allows incremental (online) learning, and implements
        various loss functions and regularization regimes.

    """

    def __init__(self, penalty='l2', loss='squared_hinge', dual=True, tol=1e-4,
                 C=1.0, multi_class='ovr', fit_intercept=True,
                 intercept_scaling=1, class_weight=None, verbose=0,
                 random_state=None, max_iter=1000):
        self.dual = dual
        self.tol = tol
        self.C = C
        self.multi_class = multi_class
        self.fit_intercept = fit_intercept
        self.intercept_scaling = intercept_scaling
        self.class_weight = class_weight
        self.verbose = verbose
        self.random_state = random_state
        self.max_iter = max_iter
        self.penalty = penalty
        self.loss = loss

    def fit(self, X, y):
        """Fit the model according to the given training data.

        Parameters
        ----------
        X : {array-like, sparse matrix}, shape = [n_samples, n_features]
            Training vector, where n_samples in the number of samples and
            n_features is the number of features.

        y : array-like, shape = [n_samples]
            Target vector relative to X

        Returns
        -------
        self : object
            Returns self.
        """
        # FIXME Remove l1/l2 support in 1.0 -----------------------------------
        loss_l = self.loss.lower()

        msg = ("loss='%s' has been deprecated in favor of "
               "loss='%s' as of 0.16. Backward compatibility"
               " for the loss='%s' will be removed in %s")

        # FIXME change loss_l --> self.loss after 0.18
        if loss_l in ('l1', 'l2'):
            old_loss = self.loss
            self.loss = {'l1': 'hinge', 'l2': 'squared_hinge'}.get(loss_l)
            warnings.warn(msg % (old_loss, self.loss, old_loss, '1.0'),
                          DeprecationWarning)
        # ---------------------------------------------------------------------

        if self.C < 0:
            raise ValueError("Penalty term must be positive; got (C=%r)"
                             % self.C)

        X, y = check_X_y(X, y, accept_sparse='csr',
                         dtype=np.float64, order="C")
        self.classes_ = np.unique(y)

        self.coef_, self.intercept_, self.n_iter_ = _fit_liblinear(
            X, y, self.C, self.fit_intercept, self.intercept_scaling,
            self.class_weight, self.penalty, self.dual, self.verbose,
            self.max_iter, self.tol, self.random_state, self.multi_class,
            self.loss)

        if self.multi_class == "crammer_singer" and len(self.classes_) == 2:
            self.coef_ = (self.coef_[1] - self.coef_[0]).reshape(1, -1)
            if self.fit_intercept:
                intercept = self.intercept_[1] - self.intercept_[0]
                self.intercept_ = np.array([intercept])

        return self


class LinearSVR(LinearModel, RegressorMixin):
    """Linear Support Vector Regression.

    Similar to SVR with parameter kernel='linear', but implemented in terms of
    liblinear rather than libsvm, so it has more flexibility in the choice of
    penalties and loss functions and should scale better to large numbers of
    samples.

    This class supports both dense and sparse input.

    Read more in the :ref:`User Guide <svm_regression>`.

    Parameters
    ----------
    C : float, optional (default=1.0)
        Penalty parameter C of the error term. The penalty is a squared
        l2 penalty. The bigger this parameter, the less regularization is used.

    loss : string, 'epsilon_insensitive' or 'squared_epsilon_insensitive' \
           (default='epsilon_insensitive')
        Specifies the loss function. 'l1' is the epsilon-insensitive loss
        (standard SVR) while 'l2' is the squared epsilon-insensitive loss.

    epsilon : float, optional (default=0.1)
        Epsilon parameter in the epsilon-insensitive loss function. Note
        that the value of this parameter depends on the scale of the target
        variable y. If unsure, set epsilon=0.

    dual : bool, (default=True)
        Select the algorithm to either solve the dual or primal
        optimization problem. Prefer dual=False when n_samples > n_features.

    tol : float, optional (default=1e-4)
        Tolerance for stopping criteria.

    fit_intercept : boolean, optional (default=True)
        Whether to calculate the intercept for this model. If set
        to false, no intercept will be used in calculations
        (i.e. data is expected to be already centered).

    intercept_scaling : float, optional (default=1)
        When self.fit_intercept is True, instance vector x becomes
        [x, self.intercept_scaling],
        i.e. a "synthetic" feature with constant value equals to
        intercept_scaling is appended to the instance vector.
        The intercept becomes intercept_scaling * synthetic feature weight
        Note! the synthetic feature weight is subject to l1/l2 regularization
        as all other features.
        To lessen the effect of regularization on synthetic feature weight
        (and therefore on the intercept) intercept_scaling has to be increased.

    verbose : int, (default=0)
        Enable verbose output. Note that this setting takes advantage of a
        per-process runtime setting in liblinear that, if enabled, may not work
        properly in a multithreaded context.

    random_state : int seed, RandomState instance, or None (default=None)
        The seed of the pseudo random number generator to use when
        shuffling the data.

    max_iter : int, (default=1000)
        The maximum number of iterations to be run.

    Attributes
    ----------
    coef_ : array, shape = [n_features] if n_classes == 2 \
            else [n_classes, n_features]
        Weights assigned to the features (coefficients in the primal
        problem). This is only available in the case of a linear kernel.

        `coef_` is a readonly property derived from `raw_coef_` that \
        follows the internal memory layout of liblinear.

    intercept_ : array, shape = [1] if n_classes == 2 else [n_classes]
        Constants in decision function.


    See also
    --------
    LinearSVC
        Implementation of Support Vector Machine classifier using the
        same library as this class (liblinear).

    SVR
        Implementation of Support Vector Machine regression using libsvm:
        the kernel can be non-linear but its SMO algorithm does not
        scale to large number of samples as LinearSVC does.

    sklearn.linear_model.SGDRegressor
        SGDRegressor can optimize the same cost function as LinearSVR
        by adjusting the penalty and loss parameters. In addition it requires
        less memory, allows incremental (online) learning, and implements
        various loss functions and regularization regimes.
    """

    def __init__(self, epsilon=0.0, tol=1e-4, C=1.0,
                 loss='epsilon_insensitive', fit_intercept=True,
                 intercept_scaling=1., dual=True, verbose=0,
                 random_state=None, max_iter=1000):
        self.tol = tol
        self.C = C
        self.epsilon = epsilon
        self.fit_intercept = fit_intercept
        self.intercept_scaling = intercept_scaling
        self.verbose = verbose
        self.random_state = random_state
        self.max_iter = max_iter
        self.dual = dual
        self.loss = loss

    def fit(self, X, y):
        """Fit the model according to the given training data.

        Parameters
        ----------
        X : {array-like, sparse matrix}, shape = [n_samples, n_features]
            Training vector, where n_samples in the number of samples and
            n_features is the number of features.

        y : array-like, shape = [n_samples]
            Target vector relative to X

        Returns
        -------
        self : object
            Returns self.
        """
        # FIXME Remove l1/l2 support in 1.0 -----------------------------------
        loss_l = self.loss.lower()

        msg = ("loss='%s' has been deprecated in favor of "
               "loss='%s' as of 0.16. Backward compatibility"
               " for the loss='%s' will be removed in %s")

        # FIXME change loss_l --> self.loss after 0.18
        if loss_l in ('l1', 'l2'):
            old_loss = self.loss
            self.loss = {'l1': 'epsilon_insensitive',
                         'l2': 'squared_epsilon_insensitive'
                         }.get(loss_l)
            warnings.warn(msg % (old_loss, self.loss, old_loss, '1.0'),
                          DeprecationWarning)
        # ---------------------------------------------------------------------

        if self.C < 0:
            raise ValueError("Penalty term must be positive; got (C=%r)"
                             % self.C)

        X, y = check_X_y(X, y, accept_sparse='csr',
                         dtype=np.float64, order="C")
        penalty = 'l2'  # SVR only accepts l2 penalty
        self.coef_, self.intercept_, self.n_iter_ = _fit_liblinear(
            X, y, self.C, self.fit_intercept, self.intercept_scaling,
            None, penalty, self.dual, self.verbose,
            self.max_iter, self.tol, self.random_state, loss=self.loss,
            epsilon=self.epsilon)
        self.coef_ = self.coef_.ravel()

        return self


class SVC(BaseSVC):
    """C-Support Vector Classification.

    The implementation is based on libsvm. The fit time complexity
    is more than quadratic with the number of samples which makes it hard
    to scale to dataset with more than a couple of 10000 samples.

    The multiclass support is handled according to a one-vs-one scheme.

    For details on the precise mathematical formulation of the provided
    kernel functions and how `gamma`, `coef0` and `degree` affect each
    other, see the corresponding section in the narrative documentation:
    :ref:`svm_kernels`.

    Read more in the :ref:`User Guide <svm_classification>`.

    Parameters
    ----------
    C : float, optional (default=1.0)
        Penalty parameter C of the error term.

    kernel : string, optional (default='rbf')
         Specifies the kernel type to be used in the algorithm.
         It must be one of 'linear', 'poly', 'rbf', 'sigmoid', 'precomputed' or
         a callable.
         If none is given, 'rbf' will be used. If a callable is given it is
         used to precompute the kernel matrix.

    degree : int, optional (default=3)
        Degree of the polynomial kernel function ('poly').
        Ignored by all other kernels.

    gamma : float, optional (default='auto')
        Kernel coefficient for 'rbf', 'poly' and 'sigmoid'.
        If gamma is 'auto' then 1/n_features will be used instead.

    coef0 : float, optional (default=0.0)
        Independent term in kernel function.
        It is only significant in 'poly' and 'sigmoid'.

    probability : boolean, optional (default=False)
        Whether to enable probability estimates. This must be enabled prior
        to calling `fit`, and will slow down that method.

    shrinking : boolean, optional (default=True)
        Whether to use the shrinking heuristic.

    tol : float, optional (default=1e-3)
        Tolerance for stopping criterion.

    cache_size : float, optional
        Specify the size of the kernel cache (in MB).

    class_weight : {dict, 'balanced'}, optional
        Set the parameter C of class i to class_weight[i]*C for
        SVC. If not given, all classes are supposed to have
        weight one.
        The "balanced" mode uses the values of y to automatically adjust
        weights inversely proportional to class frequencies in the input data
        as ``n_samples / (n_classes * np.bincount(y))``

    verbose : bool, default: False
        Enable verbose output. Note that this setting takes advantage of a
        per-process runtime setting in libsvm that, if enabled, may not work
        properly in a multithreaded context.

    max_iter : int, optional (default=-1)
        Hard limit on iterations within solver, or -1 for no limit.

    decision_function_shape : 'ovo', 'ovr' or None, default=None
        Whether to return a one-vs-rest ('ovr') ecision function of shape
        (n_samples, n_classes) as all other classifiers, or the original
        one-vs-one ('ovo') decision function of libsvm which has shape
        (n_samples, n_classes * (n_classes - 1) / 2).
        The default of None will currently behave as 'ovo' for backward
        compatibility and raise a deprecation warning, but will change 'ovr' in 0.18.

    random_state : int seed, RandomState instance, or None (default)
        The seed of the pseudo random number generator to use when
        shuffling the data for probability estimation.

    Attributes
    ----------
    support_ : array-like, shape = [n_SV]
        Indices of support vectors.

    support_vectors_ : array-like, shape = [n_SV, n_features]
        Support vectors.

    n_support_ : array-like, dtype=int32, shape = [n_class]
        Number of support vectors for each class.

    dual_coef_ : array, shape = [n_class-1, n_SV]
        Coefficients of the support vector in the decision function. \
        For multiclass, coefficient for all 1-vs-1 classifiers. \
        The layout of the coefficients in the multiclass case is somewhat \
        non-trivial. See the section about multi-class classification in the \
        SVM section of the User Guide for details.

    coef_ : array, shape = [n_class-1, n_features]
        Weights assigned to the features (coefficients in the primal
        problem). This is only available in the case of a linear kernel.

        `coef_` is a readonly property derived from `dual_coef_` and
        `support_vectors_`.

    intercept_ : array, shape = [n_class * (n_class-1) / 2]
        Constants in decision function.

    Examples
    --------
    >>> import numpy as np
    >>> X = np.array([[-1, -1], [-2, -1], [1, 1], [2, 1]])
    >>> y = np.array([1, 1, 2, 2])
    >>> from sklearn.svm import SVC
    >>> clf = SVC()
    >>> clf.fit(X, y) #doctest: +NORMALIZE_WHITESPACE
<<<<<<< HEAD
    SVC(C=1.0, cache_size=200, class_weight=None, coef0=0.0, degree=3,
        gamma='auto', kernel='rbf', max_iter=-1, probability=False,
        random_state=None, shrinking=True, tol=0.001, verbose=False)
=======
    SVC(C=1.0, cache_size=200, class_weight=None, coef0=0.0,
        decision_function_shape=None, degree=3, gamma=0.0, kernel='rbf',
        max_iter=-1, probability=False, random_state=None, shrinking=True,
        tol=0.001, verbose=False)
>>>>>>> 6d4bcda8
    >>> print(clf.predict([[-0.8, -1]]))
    [1]

    See also
    --------
    SVR
        Support Vector Machine for Regression implemented using libsvm.

    LinearSVC
        Scalable Linear Support Vector Machine for classification
        implemented using liblinear. Check the See also section of
        LinearSVC for more comparison element.

    """

<<<<<<< HEAD
    def __init__(self, C=1.0, kernel='rbf', degree=3, gamma='auto',
                 coef0=0.0, shrinking=True, probability=False,
                 tol=1e-3, cache_size=200, class_weight=None,
                 verbose=False, max_iter=-1, random_state=None):
=======
    def __init__(self, C=1.0, kernel='rbf', degree=3, gamma=0.0, coef0=0.0,
                 shrinking=True, probability=False, tol=1e-3, cache_size=200,
                 class_weight=None, verbose=False, max_iter=-1,
                 decision_function_shape=None, random_state=None):
>>>>>>> 6d4bcda8

        super(SVC, self).__init__(
            impl='c_svc', kernel=kernel, degree=degree, gamma=gamma, coef0=coef0,
            tol=tol, C=C, nu=0., shrinking=shrinking,
            probability=probability, cache_size=cache_size,
            class_weight=class_weight, verbose=verbose, max_iter=max_iter,
            decision_function_shape=decision_function_shape,
            random_state=random_state)


class NuSVC(BaseSVC):
    """Nu-Support Vector Classification.

    Similar to SVC but uses a parameter to control the number of support
    vectors.

    The implementation is based on libsvm.

    Read more in the :ref:`User Guide <svm_classification>`.

    Parameters
    ----------
    nu : float, optional (default=0.5)
        An upper bound on the fraction of training errors and a lower
        bound of the fraction of support vectors. Should be in the
        interval (0, 1].

    kernel : string, optional (default='rbf')
         Specifies the kernel type to be used in the algorithm.
         It must be one of 'linear', 'poly', 'rbf', 'sigmoid', 'precomputed' or
         a callable.
         If none is given, 'rbf' will be used. If a callable is given it is
         used to precompute the kernel matrix.

    degree : int, optional (default=3)
        Degree of the polynomial kernel function ('poly').
        Ignored by all other kernels.

    gamma : float, optional (default='auto')
        Kernel coefficient for 'rbf', 'poly' and 'sigmoid'.
        If gamma is 'auto' then 1/n_features will be used instead.

    coef0 : float, optional (default=0.0)
        Independent term in kernel function.
        It is only significant in 'poly' and 'sigmoid'.

    probability : boolean, optional (default=False)
        Whether to enable probability estimates. This must be enabled prior
        to calling `fit`, and will slow down that method.

    shrinking : boolean, optional (default=True)
        Whether to use the shrinking heuristic.

    tol : float, optional (default=1e-3)
        Tolerance for stopping criterion.

    cache_size : float, optional
        Specify the size of the kernel cache (in MB).

    class_weight : {dict, 'auto'}, optional
        Set the parameter C of class i to class_weight[i]*C for
        SVC. If not given, all classes are supposed to have
        weight one. The 'auto' mode uses the values of y to
        automatically adjust weights inversely proportional to
        class frequencies.

    verbose : bool, default: False
        Enable verbose output. Note that this setting takes advantage of a
        per-process runtime setting in libsvm that, if enabled, may not work
        properly in a multithreaded context.

    max_iter : int, optional (default=-1)
        Hard limit on iterations within solver, or -1 for no limit.

    decision_function_shape : 'ovo', 'ovr' or None, default=None
        Whether to return a one-vs-rest ('ovr') ecision function of shape
        (n_samples, n_classes) as all other classifiers, or the original
        one-vs-one ('ovo') decision function of libsvm which has shape
        (n_samples, n_classes * (n_classes - 1) / 2).
        The default of None will currently behave as 'ovo' for backward
        compatibility and raise a deprecation warning, but will change 'ovr' in 0.18.

    random_state : int seed, RandomState instance, or None (default)
        The seed of the pseudo random number generator to use when
        shuffling the data for probability estimation.

    Attributes
    ----------
    support_ : array-like, shape = [n_SV]
        Indices of support vectors.

    support_vectors_ : array-like, shape = [n_SV, n_features]
        Support vectors.

    n_support_ : array-like, dtype=int32, shape = [n_class]
        Number of support vectors for each class.

    dual_coef_ : array, shape = [n_class-1, n_SV]
        Coefficients of the support vector in the decision function. \
        For multiclass, coefficient for all 1-vs-1 classifiers. \
        The layout of the coefficients in the multiclass case is somewhat \
        non-trivial. See the section about multi-class classification in \
        the SVM section of the User Guide for details.

    coef_ : array, shape = [n_class-1, n_features]
        Weights assigned to the features (coefficients in the primal
        problem). This is only available in the case of a linear kernel.

        `coef_` is readonly property derived from `dual_coef_` and
        `support_vectors_`.

    intercept_ : array, shape = [n_class * (n_class-1) / 2]
        Constants in decision function.

    Examples
    --------
    >>> import numpy as np
    >>> X = np.array([[-1, -1], [-2, -1], [1, 1], [2, 1]])
    >>> y = np.array([1, 1, 2, 2])
    >>> from sklearn.svm import NuSVC
    >>> clf = NuSVC()
    >>> clf.fit(X, y) #doctest: +NORMALIZE_WHITESPACE
<<<<<<< HEAD
    NuSVC(cache_size=200, coef0=0.0, degree=3, gamma='auto', kernel='rbf',
=======
    NuSVC(cache_size=200, class_weight=None, coef0=0.0,
          decision_function_shape=None, degree=3, gamma=0.0, kernel='rbf',
>>>>>>> 6d4bcda8
          max_iter=-1, nu=0.5, probability=False, random_state=None,
          shrinking=True, tol=0.001, verbose=False)
    >>> print(clf.predict([[-0.8, -1]]))
    [1]

    See also
    --------
    SVC
        Support Vector Machine for classification using libsvm.

    LinearSVC
        Scalable linear Support Vector Machine for classification using
        liblinear.
    """

<<<<<<< HEAD
    def __init__(self, nu=0.5, kernel='rbf', degree=3, gamma='auto',
                 coef0=0.0, shrinking=True, probability=False,
                 tol=1e-3, cache_size=200, verbose=False, max_iter=-1,
                 random_state=None):
=======
    def __init__(self, nu=0.5, kernel='rbf', degree=3, gamma=0.0, coef0=0.0,
                 shrinking=True, probability=False, tol=1e-3, cache_size=200,
                 class_weight=None, verbose=False, max_iter=-1,
                 decision_function_shape=None, random_state=None):
>>>>>>> 6d4bcda8

        super(NuSVC, self).__init__(
            impl='nu_svc', kernel=kernel, degree=degree, gamma=gamma,
            coef0=coef0, tol=tol, C=0., nu=nu, shrinking=shrinking,
            probability=probability, cache_size=cache_size,
            class_weight=class_weight, verbose=verbose, max_iter=max_iter,
            decision_function_shape=decision_function_shape,
            random_state=random_state)


class SVR(BaseLibSVM, RegressorMixin):
    """Epsilon-Support Vector Regression.

    The free parameters in the model are C and epsilon.

    The implementation is based on libsvm.

    Read more in the :ref:`User Guide <svm_regression>`.

    Parameters
    ----------
    C : float, optional (default=1.0)
        Penalty parameter C of the error term.

    epsilon : float, optional (default=0.1)
         Epsilon in the epsilon-SVR model. It specifies the epsilon-tube
         within which no penalty is associated in the training loss function
         with points predicted within a distance epsilon from the actual
         value.

    kernel : string, optional (default='rbf')
         Specifies the kernel type to be used in the algorithm.
         It must be one of 'linear', 'poly', 'rbf', 'sigmoid', 'precomputed' or
         a callable.
         If none is given, 'rbf' will be used. If a callable is given it is
         used to precompute the kernel matrix.

    degree : int, optional (default=3)
        Degree of the polynomial kernel function ('poly').
        Ignored by all other kernels.

    gamma : float, optional (default='auto')
        Kernel coefficient for 'rbf', 'poly' and 'sigmoid'.
        If gamma is 'auto' then 1/n_features will be used instead.

    coef0 : float, optional (default=0.0)
        Independent term in kernel function.
        It is only significant in 'poly' and 'sigmoid'.

    shrinking : boolean, optional (default=True)
        Whether to use the shrinking heuristic.

    tol : float, optional (default=1e-3)
        Tolerance for stopping criterion.

    cache_size : float, optional
        Specify the size of the kernel cache (in MB).

    verbose : bool, default: False
        Enable verbose output. Note that this setting takes advantage of a
        per-process runtime setting in libsvm that, if enabled, may not work
        properly in a multithreaded context.

    max_iter : int, optional (default=-1)
        Hard limit on iterations within solver, or -1 for no limit.

    Attributes
    ----------
    support_ : array-like, shape = [n_SV]
        Indices of support vectors.

    support_vectors_ : array-like, shape = [nSV, n_features]
        Support vectors.

    dual_coef_ : array, shape = [1, n_SV]
        Coefficients of the support vector in the decision function.

    coef_ : array, shape = [1, n_features]
        Weights assigned to the features (coefficients in the primal
        problem). This is only available in the case of a linear kernel.

        `coef_` is readonly property derived from `dual_coef_` and
        `support_vectors_`.

    intercept_ : array, shape = [1]
        Constants in decision function.

    Examples
    --------
    >>> from sklearn.svm import SVR
    >>> import numpy as np
    >>> n_samples, n_features = 10, 5
    >>> np.random.seed(0)
    >>> y = np.random.randn(n_samples)
    >>> X = np.random.randn(n_samples, n_features)
    >>> clf = SVR(C=1.0, epsilon=0.2)
    >>> clf.fit(X, y) #doctest: +NORMALIZE_WHITESPACE
    SVR(C=1.0, cache_size=200, coef0=0.0, degree=3, epsilon=0.2, gamma='auto',
        kernel='rbf', max_iter=-1, shrinking=True, tol=0.001, verbose=False)

    See also
    --------
    NuSVR
        Support Vector Machine for regression implemented using libsvm
        using a parameter to control the number of support vectors.

    LinearSVR
        Scalable Linear Support Vector Machine for regression
        implemented using liblinear.
    """
    def __init__(self, kernel='rbf', degree=3, gamma='auto', coef0=0.0, 
                 tol=1e-3, C=1.0, epsilon=0.1, shrinking=True, 
                 cache_size=200, verbose=False, max_iter=-1):

        super(SVR, self).__init__(
            'epsilon_svr', kernel=kernel, degree=degree, gamma=gamma,
            coef0=coef0, tol=tol, C=C, nu=0., epsilon=epsilon, verbose=verbose,
            shrinking=shrinking, probability=False, cache_size=cache_size,
            class_weight=None, max_iter=max_iter, random_state=None)


class NuSVR(BaseLibSVM, RegressorMixin):
    """Nu Support Vector Regression.

    Similar to NuSVC, for regression, uses a parameter nu to control
    the number of support vectors. However, unlike NuSVC, where nu
    replaces C, here nu replaces the parameter epsilon of epsilon-SVR.

    The implementation is based on libsvm.

    Read more in the :ref:`User Guide <svm_regression>`.

    Parameters
    ----------
    C : float, optional (default=1.0)
        Penalty parameter C of the error term.

    nu : float, optional
        An upper bound on the fraction of training errors and a lower bound of
        the fraction of support vectors. Should be in the interval (0, 1].  By
        default 0.5 will be taken.

    kernel : string, optional (default='rbf')
         Specifies the kernel type to be used in the algorithm.
         It must be one of 'linear', 'poly', 'rbf', 'sigmoid', 'precomputed' or
         a callable.
         If none is given, 'rbf' will be used. If a callable is given it is
         used to precompute the kernel matrix.

    degree : int, optional (default=3)
        Degree of the polynomial kernel function ('poly').
        Ignored by all other kernels.

    gamma : float, optional (default='auto')
        Kernel coefficient for 'rbf', 'poly' and 'sigmoid'.
        If gamma is 'auto' then 1/n_features will be used instead.

    coef0 : float, optional (default=0.0)
        Independent term in kernel function.
        It is only significant in 'poly' and 'sigmoid'.

    shrinking : boolean, optional (default=True)
        Whether to use the shrinking heuristic.

    tol : float, optional (default=1e-3)
        Tolerance for stopping criterion.

    cache_size : float, optional
        Specify the size of the kernel cache (in MB).

    verbose : bool, default: False
        Enable verbose output. Note that this setting takes advantage of a
        per-process runtime setting in libsvm that, if enabled, may not work
        properly in a multithreaded context.

    max_iter : int, optional (default=-1)
        Hard limit on iterations within solver, or -1 for no limit.

    Attributes
    ----------
    support_ : array-like, shape = [n_SV]
        Indices of support vectors.

    support_vectors_ : array-like, shape = [nSV, n_features]
        Support vectors.

    dual_coef_ : array, shape = [1, n_SV]
        Coefficients of the support vector in the decision function.

    coef_ : array, shape = [1, n_features]
        Weights assigned to the features (coefficients in the primal
        problem). This is only available in the case of a linear kernel.

        `coef_` is readonly property derived from `dual_coef_` and
        `support_vectors_`.

    intercept_ : array, shape = [1]
        Constants in decision function.

    Examples
    --------
    >>> from sklearn.svm import NuSVR
    >>> import numpy as np
    >>> n_samples, n_features = 10, 5
    >>> np.random.seed(0)
    >>> y = np.random.randn(n_samples)
    >>> X = np.random.randn(n_samples, n_features)
    >>> clf = NuSVR(C=1.0, nu=0.1)
    >>> clf.fit(X, y)  #doctest: +NORMALIZE_WHITESPACE
    NuSVR(C=1.0, cache_size=200, coef0=0.0, degree=3, gamma='auto', 
          kernel='rbf', max_iter=-1, nu=0.1, shrinking=True, tol=0.001, 
          verbose=False)

    See also
    --------
    NuSVC
        Support Vector Machine for classification implemented with libsvm
        with a parameter to control the number of support vectors.

    SVR
        epsilon Support Vector Machine for regression implemented with libsvm.
    """

    def __init__(self, nu=0.5, C=1.0, kernel='rbf', degree=3,
                 gamma='auto', coef0=0.0, shrinking=True, tol=1e-3,
                 cache_size=200, verbose=False, max_iter=-1):

        super(NuSVR, self).__init__(
            'nu_svr', kernel=kernel, degree=degree, gamma=gamma, coef0=coef0,
            tol=tol, C=C, nu=nu, epsilon=0., shrinking=shrinking,
            probability=False, cache_size=cache_size, class_weight=None,
            verbose=verbose, max_iter=max_iter, random_state=None)


class OneClassSVM(BaseLibSVM):
    """Unsupervised Outlier Detection.

    Estimate the support of a high-dimensional distribution.

    The implementation is based on libsvm.

    Read more in the :ref:`User Guide <svm_outlier_detection>`.

    Parameters
    ----------
    kernel : string, optional (default='rbf')
         Specifies the kernel type to be used in the algorithm.
         It must be one of 'linear', 'poly', 'rbf', 'sigmoid', 'precomputed' or
         a callable.
         If none is given, 'rbf' will be used. If a callable is given it is
         used to precompute the kernel matrix.

    nu : float, optional
        An upper bound on the fraction of training
        errors and a lower bound of the fraction of support
        vectors. Should be in the interval (0, 1]. By default 0.5
        will be taken.

    degree : int, optional (default=3)
        Degree of the polynomial kernel function ('poly').
        Ignored by all other kernels.

    gamma : float, optional (default='auto')
        Kernel coefficient for 'rbf', 'poly' and 'sigmoid'.
        If gamma is 'auto' then 1/n_features will be used instead.

    coef0 : float, optional (default=0.0)
        Independent term in kernel function.
        It is only significant in 'poly' and 'sigmoid'.

    tol : float, optional
        Tolerance for stopping criterion.

    shrinking : boolean, optional
        Whether to use the shrinking heuristic.

    cache_size : float, optional
        Specify the size of the kernel cache (in MB).

    verbose : bool, default: False
        Enable verbose output. Note that this setting takes advantage of a
        per-process runtime setting in libsvm that, if enabled, may not work
        properly in a multithreaded context.

    max_iter : int, optional (default=-1)
        Hard limit on iterations within solver, or -1 for no limit.

    random_state : int seed, RandomState instance, or None (default)
        The seed of the pseudo random number generator to use when
        shuffling the data for probability estimation.

    Attributes
    ----------
    support_ : array-like, shape = [n_SV]
        Indices of support vectors.

    support_vectors_ : array-like, shape = [nSV, n_features]
        Support vectors.

    dual_coef_ : array, shape = [n_classes-1, n_SV]
        Coefficients of the support vectors in the decision function.

    coef_ : array, shape = [n_classes-1, n_features]
        Weights assigned to the features (coefficients in the primal
        problem). This is only available in the case of a linear kernel.

        `coef_` is readonly property derived from `dual_coef_` and
        `support_vectors_`

    intercept_ : array, shape = [n_classes-1]
        Constants in decision function.

    """
    def __init__(self, kernel='rbf', degree=3, gamma='auto', coef0=0.0, 
                 tol=1e-3, nu=0.5, shrinking=True, cache_size=200, 
                 verbose=False, max_iter=-1, random_state=None):

        super(OneClassSVM, self).__init__(
            'one_class', kernel, degree, gamma, coef0, tol, 0., nu, 0.,
            shrinking, False, cache_size, None, verbose, max_iter,
            random_state)

    def fit(self, X, y=None, sample_weight=None, **params):
        """
        Detects the soft boundary of the set of samples X.

        Parameters
        ----------
        X : {array-like, sparse matrix}, shape (n_samples, n_features)
            Set of samples, where n_samples is the number of samples and
            n_features is the number of features.

        sample_weight : array-like, shape (n_samples,)
            Per-sample weights. Rescale C per sample. Higher weights
            force the classifier to put more emphasis on these points.

        Returns
        -------
        self : object
            Returns self.

        Notes
        -----
        If X is not a C-ordered contiguous array it is copied.

        """
        super(OneClassSVM, self).fit(X, [], sample_weight=sample_weight,
                                     **params)
        return self

    def decision_function(self, X):
        """Distance of the samples X to the separating hyperplane.

        Parameters
        ----------
        X : array-like, shape (n_samples, n_features)

        Returns
        -------
        X : array-like, shape (n_samples,)
            Returns the decision function of the samples.
        """
        dec = self._decision_function(X)
        return dec<|MERGE_RESOLUTION|>--- conflicted
+++ resolved
@@ -51,8 +51,8 @@
         `ovr` trains n_classes one-vs-rest classifiers, while `crammer_singer`
         optimizes a joint objective over all classes.
         While `crammer_singer` is interesting from a theoretical perspective
-        as it is consistent, it is seldom used in practice as it rarely leads to
-        better accuracy and is more expensive to compute.
+        as it is consistent, it is seldom used in practice as it rarely leads
+        to better accuracy and is more expensive to compute.
         If `crammer_singer` is chosen, the options loss, penalty and dual will
         be ignored.
 
@@ -454,7 +454,8 @@
         one-vs-one ('ovo') decision function of libsvm which has shape
         (n_samples, n_classes * (n_classes - 1) / 2).
         The default of None will currently behave as 'ovo' for backward
-        compatibility and raise a deprecation warning, but will change 'ovr' in 0.18.
+        compatibility and raise a deprecation warning, but will change 'ovr'
+        in 0.18.
 
     random_state : int seed, RandomState instance, or None (default)
         The seed of the pseudo random number generator to use when
@@ -496,16 +497,10 @@
     >>> from sklearn.svm import SVC
     >>> clf = SVC()
     >>> clf.fit(X, y) #doctest: +NORMALIZE_WHITESPACE
-<<<<<<< HEAD
-    SVC(C=1.0, cache_size=200, class_weight=None, coef0=0.0, degree=3,
-        gamma='auto', kernel='rbf', max_iter=-1, probability=False,
-        random_state=None, shrinking=True, tol=0.001, verbose=False)
-=======
     SVC(C=1.0, cache_size=200, class_weight=None, coef0=0.0,
-        decision_function_shape=None, degree=3, gamma=0.0, kernel='rbf',
+        decision_function_shape=None, degree=3, gamma='auto', kernel='rbf',
         max_iter=-1, probability=False, random_state=None, shrinking=True,
         tol=0.001, verbose=False)
->>>>>>> 6d4bcda8
     >>> print(clf.predict([[-0.8, -1]]))
     [1]
 
@@ -521,21 +516,15 @@
 
     """
 
-<<<<<<< HEAD
     def __init__(self, C=1.0, kernel='rbf', degree=3, gamma='auto',
                  coef0=0.0, shrinking=True, probability=False,
                  tol=1e-3, cache_size=200, class_weight=None,
-                 verbose=False, max_iter=-1, random_state=None):
-=======
-    def __init__(self, C=1.0, kernel='rbf', degree=3, gamma=0.0, coef0=0.0,
-                 shrinking=True, probability=False, tol=1e-3, cache_size=200,
-                 class_weight=None, verbose=False, max_iter=-1,
-                 decision_function_shape=None, random_state=None):
->>>>>>> 6d4bcda8
+                 verbose=False, max_iter=-1, decision_function_shape=None,
+                 random_state=None):
 
         super(SVC, self).__init__(
-            impl='c_svc', kernel=kernel, degree=degree, gamma=gamma, coef0=coef0,
-            tol=tol, C=C, nu=0., shrinking=shrinking,
+            impl='c_svc', kernel=kernel, degree=degree, gamma=gamma,
+            coef0=coef0, tol=tol, C=C, nu=0., shrinking=shrinking,
             probability=probability, cache_size=cache_size,
             class_weight=class_weight, verbose=verbose, max_iter=max_iter,
             decision_function_shape=decision_function_shape,
@@ -612,7 +601,8 @@
         one-vs-one ('ovo') decision function of libsvm which has shape
         (n_samples, n_classes * (n_classes - 1) / 2).
         The default of None will currently behave as 'ovo' for backward
-        compatibility and raise a deprecation warning, but will change 'ovr' in 0.18.
+        compatibility and raise a deprecation warning, but will change 'ovr'
+        in 0.18.
 
     random_state : int seed, RandomState instance, or None (default)
         The seed of the pseudo random number generator to use when
@@ -654,12 +644,8 @@
     >>> from sklearn.svm import NuSVC
     >>> clf = NuSVC()
     >>> clf.fit(X, y) #doctest: +NORMALIZE_WHITESPACE
-<<<<<<< HEAD
-    NuSVC(cache_size=200, coef0=0.0, degree=3, gamma='auto', kernel='rbf',
-=======
     NuSVC(cache_size=200, class_weight=None, coef0=0.0,
-          decision_function_shape=None, degree=3, gamma=0.0, kernel='rbf',
->>>>>>> 6d4bcda8
+          decision_function_shape=None, degree=3, gamma='auto', kernel='rbf',
           max_iter=-1, nu=0.5, probability=False, random_state=None,
           shrinking=True, tol=0.001, verbose=False)
     >>> print(clf.predict([[-0.8, -1]]))
@@ -675,17 +661,10 @@
         liblinear.
     """
 
-<<<<<<< HEAD
     def __init__(self, nu=0.5, kernel='rbf', degree=3, gamma='auto',
                  coef0=0.0, shrinking=True, probability=False,
-                 tol=1e-3, cache_size=200, verbose=False, max_iter=-1,
-                 random_state=None):
-=======
-    def __init__(self, nu=0.5, kernel='rbf', degree=3, gamma=0.0, coef0=0.0,
-                 shrinking=True, probability=False, tol=1e-3, cache_size=200,
-                 class_weight=None, verbose=False, max_iter=-1,
-                 decision_function_shape=None, random_state=None):
->>>>>>> 6d4bcda8
+                 tol=1e-3, cache_size=200, class_weight=None, verbose=False,
+                 max_iter=-1, decision_function_shape=None, random_state=None):
 
         super(NuSVC, self).__init__(
             impl='nu_svc', kernel=kernel, degree=degree, gamma=gamma,
@@ -796,8 +775,8 @@
         Scalable Linear Support Vector Machine for regression
         implemented using liblinear.
     """
-    def __init__(self, kernel='rbf', degree=3, gamma='auto', coef0=0.0, 
-                 tol=1e-3, C=1.0, epsilon=0.1, shrinking=True, 
+    def __init__(self, kernel='rbf', degree=3, gamma='auto', coef0=0.0,
+                 tol=1e-3, C=1.0, epsilon=0.1, shrinking=True,
                  cache_size=200, verbose=False, max_iter=-1):
 
         super(SVR, self).__init__(
@@ -895,8 +874,8 @@
     >>> X = np.random.randn(n_samples, n_features)
     >>> clf = NuSVR(C=1.0, nu=0.1)
     >>> clf.fit(X, y)  #doctest: +NORMALIZE_WHITESPACE
-    NuSVR(C=1.0, cache_size=200, coef0=0.0, degree=3, gamma='auto', 
-          kernel='rbf', max_iter=-1, nu=0.1, shrinking=True, tol=0.001, 
+    NuSVR(C=1.0, cache_size=200, coef0=0.0, degree=3, gamma='auto',
+          kernel='rbf', max_iter=-1, nu=0.1, shrinking=True, tol=0.001,
           verbose=False)
 
     See also
@@ -999,8 +978,8 @@
         Constants in decision function.
 
     """
-    def __init__(self, kernel='rbf', degree=3, gamma='auto', coef0=0.0, 
-                 tol=1e-3, nu=0.5, shrinking=True, cache_size=200, 
+    def __init__(self, kernel='rbf', degree=3, gamma='auto', coef0=0.0,
+                 tol=1e-3, nu=0.5, shrinking=True, cache_size=200,
                  verbose=False, max_iter=-1, random_state=None):
 
         super(OneClassSVM, self).__init__(
